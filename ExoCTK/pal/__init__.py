"""
Package to generate spectroscopic forward models
"""
<<<<<<< HEAD
#from . import exotransmit
=======
try:
    from . import exotransmit
except ImportError:
    if not _ASTROPY_SETUP_:
        raise
>>>>>>> 0777d093
<|MERGE_RESOLUTION|>--- conflicted
+++ resolved
@@ -1,12 +1,8 @@
 """
 Package to generate spectroscopic forward models
 """
-<<<<<<< HEAD
-#from . import exotransmit
-=======
 try:
     from . import exotransmit
 except ImportError:
     if not _ASTROPY_SETUP_:
-        raise
->>>>>>> 0777d093
+        raise